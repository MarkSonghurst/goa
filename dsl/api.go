package dsl

import (
	"goa.design/goa/eval"
	"goa.design/goa/expr"
)

// API provides the API name, description and other properties. API also lists
// the servers that expose the services describe in the design. There may only
// be one API declaration in a given design package.
//
// API is a top level DSL. API takes two arguments: the name of the API and the
// defining DSL.
//
// The API properties are leveraged by the OpenAPI specification. The server
// expressions are also used by the server and the client tool code generators.
//
// Example:
//
//    var _ = API("adder", func() {
//        Title("title")                // Title used in documentation
//        Description("description")    // Description used in documentation
//        Version("2.0")                // Version of API
//        TermsOfService("terms")       // Terms of use
//        Contact(func() {              // Contact info
//            Name("contact name")
//            Email("contact email")
//            URL("contact URL")
//        })
//        License(func() {              // License
//            Name("license name")
//            URL("license URL")
//        })
//        Docs(func() {                 // Documentation links
//            Description("doc description")
//            URL("doc URL")
//        })
//    }
//
func API(name string, fn func()) *expr.APIExpr {
	if name == "" {
		eval.ReportError("API first argument cannot be empty")
		return nil
	}
	if _, ok := eval.Current().(eval.TopExpr); !ok {
		eval.IncompatibleDSL()
		return nil
	}
	expr.Root.API = expr.NewAPIExpr(name, fn)
	return expr.Root.API
}

// Title sets the API title. It is used by the generated OpenAPI specification.
//
// Title must appear in a API expression.
//
// Title accepts a single string argument.
//
// Example:
//
//    var _ = API("divider", func() {
//        Title("divider API")
//    })
//
func Title(val string) {
<<<<<<< HEAD
	if s, ok := eval.Current().(*expr.APIExpr); ok {
		s.Title = val
		return
	}
	eval.IncompatibleDSL()
}

// Version specifies the API version. One design describes one version.
func Version(ver string) {
	if s, ok := eval.Current().(*expr.APIExpr); ok {
		s.Version = ver
		return
	}
	eval.IncompatibleDSL()
}

// Contact sets the API contact information.
func Contact(fn func()) {
	contact := new(expr.ContactExpr)
	if !eval.Execute(fn, contact) {
		return
	}
	if a, ok := eval.Current().(*expr.APIExpr); ok {
		a.Contact = contact
=======
	if a, ok := eval.Current().(*design.APIExpr); ok {
		a.Title = val
>>>>>>> 59658153
		return
	}
	eval.IncompatibleDSL()
}

<<<<<<< HEAD
// License sets the API license information.
func License(fn func()) {
	license := new(expr.LicenseExpr)
	if !eval.Execute(fn, license) {
		return
	}
	if a, ok := eval.Current().(*expr.APIExpr); ok {
		a.License = license
=======
// Version sets the API version. It is used by the generated OpenAPI
// specification.
//
// Version must appear in a API expression.
//
// Version accepts a single string argument.
//
// Example:
//
//    var _ = API("divider", func() {
//        Version("1.0")
//    })
//
func Version(ver string) {
	if a, ok := eval.Current().(*design.APIExpr); ok {
		a.Version = ver
>>>>>>> 59658153
		return
	}
	eval.IncompatibleDSL()
}

// Docs provides external documentation URLs. It is used by the generated
// OpenAPI specification.
//
<<<<<<< HEAD
// Docs must appear in an API, Service, Method or Attribute expr.
=======
// Docs must appear in a API, Service, Method or Attribute expression.
>>>>>>> 59658153
//
// Docs takes a single argument which is the defining DSL.
//
// Example:
//
//    var _ = API("cellar", func() {
//        Docs(func() {
//            Description("Additional documentation")
//            URL("https://goa.design")
//        })
//    })
//
func Docs(fn func()) {
	docs := new(expr.DocsExpr)
	if !eval.Execute(fn, docs) {
		return
	}
	switch e := eval.Current().(type) {
	case *expr.APIExpr:
		e.Docs = docs
	case *expr.ServiceExpr:
		e.Docs = docs
	case *expr.MethodExpr:
		e.Docs = docs
	case *expr.AttributeExpr:
		e.Docs = docs
	case *expr.HTTPFileServerExpr:
		e.Docs = docs
	default:
		eval.IncompatibleDSL()
	}
}

<<<<<<< HEAD
// TermsOfService describes the API terms of services or links to them.
func TermsOfService(terms string) {
	if s, ok := eval.Current().(*expr.APIExpr); ok {
		s.TermsOfService = terms
=======
// Contact sets the API contact information. It is used by the generated OpenAPI
// specification.
//
// Contact must appear in a API expression.
//
// Contact takes a single argument which is the defining DSL.
//
// Example:
//
//    var _ = API("divider", func() {
//        Contact(func() {
//            Name("support")
//            Email("support@goa.design")
//            URL("https://goa.design")
//        })
//    })
//
func Contact(fn func()) {
	contact := new(design.ContactExpr)
	if !eval.Execute(fn, contact) {
		return
	}
	if a, ok := eval.Current().(*design.APIExpr); ok {
		a.Contact = contact
>>>>>>> 59658153
		return
	}
	eval.IncompatibleDSL()
}

<<<<<<< HEAD
// Server defines an API host.
func Server(url string, fn ...func()) {
	if len(fn) > 1 {
		eval.ReportError("too many arguments given to Server")
	}
	server := &expr.ServerExpr{URL: url}
	if len(fn) > 0 {
		eval.Execute(fn[0], server)
	}
	if url == "" {
		eval.ReportError("Server URL cannot be empty")
	}
	switch e := eval.Current().(type) {
	case *expr.APIExpr:
		e.Servers = append(e.Servers, server)
	case *expr.ServiceExpr:
		e.Servers = append(e.Servers, server)
	default:
		eval.IncompatibleDSL()
=======
// License sets the API license. It is used by the generated OpenAPI
// specification.
//
// License must appear in a API expression.
//
// License takes a single argument which is the defining DSL.
//
// Example:
//
//    var _ = API("divider", func() {
//        License(func() {
//            Name("MIT")
//            URL("https://github.com/goadesign/goa/blob/master/LICENSE")
//        })
//    })
//
func License(fn func()) {
	license := new(design.LicenseExpr)
	if !eval.Execute(fn, license) {
		return
	}
	if a, ok := eval.Current().(*design.APIExpr); ok {
		a.License = license
		return
>>>>>>> 59658153
	}
	eval.IncompatibleDSL()
}

<<<<<<< HEAD
=======
// TermsOfService sets the terms of service of the API. It is used by the
// generated OpenAPI specification.
//
// TermsOfService must appear in a API expression.
//
// TermsOfService takes a single argument which is the TOS text or URL.
//
// Example:
//
//    var _ = API("github", func() {
//        TermsOfService("https://help.github.com/articles/github-terms-of-API/"
//    })
//
func TermsOfService(terms string) {
	if a, ok := eval.Current().(*design.APIExpr); ok {
		a.TermsOfService = terms
		return
	}
	eval.IncompatibleDSL()
}

>>>>>>> 59658153
// Name sets the contact or license name.
//
// Name must appear in a Contact or License expression.
//
// Name takes a single argument which is the contact or license name.
//
// Example:
//
//    var _ = API("divider", func() {
//        License(func() {
//            Name("MIT")
//            URL("https://github.com/goadesign/goa/blob/master/LICENSE")
//        })
//    })
//
func Name(name string) {
	switch def := eval.Current().(type) {
	case *expr.ContactExpr:
		def.Name = name
	case *expr.LicenseExpr:
		def.Name = name
	default:
		eval.IncompatibleDSL()
	}
}

// Email sets the contact email.
//
// Email must appear in a Contact expression.
//
// Email takes a single argument which is the email address.
//
// Example:
//
//    var _ = API("divider", func() {
//        Contact(func() {
//            Email("support@goa.design")
//        })
//    })
//
func Email(email string) {
	if c, ok := eval.Current().(*expr.ContactExpr); ok {
		c.Email = email
	}
}

// URL sets the contact, license or external documentation URL.
//
// URL must appear in Contact, License or Docs.
//
// URL accepts a single argument which is the URL.
//
// Example:
//
//    Docs(func() {
//        URL("https://goa.design")
//    })
//
func URL(url string) {
	switch def := eval.Current().(type) {
	case *expr.ContactExpr:
		def.URL = url
	case *expr.LicenseExpr:
		def.URL = url
	case *expr.DocsExpr:
		def.URL = url
	default:
		eval.IncompatibleDSL()
	}
}<|MERGE_RESOLUTION|>--- conflicted
+++ resolved
@@ -63,50 +63,13 @@
 //    })
 //
 func Title(val string) {
-<<<<<<< HEAD
-	if s, ok := eval.Current().(*expr.APIExpr); ok {
-		s.Title = val
-		return
-	}
-	eval.IncompatibleDSL()
-}
-
-// Version specifies the API version. One design describes one version.
-func Version(ver string) {
-	if s, ok := eval.Current().(*expr.APIExpr); ok {
-		s.Version = ver
-		return
-	}
-	eval.IncompatibleDSL()
-}
-
-// Contact sets the API contact information.
-func Contact(fn func()) {
-	contact := new(expr.ContactExpr)
-	if !eval.Execute(fn, contact) {
-		return
-	}
-	if a, ok := eval.Current().(*expr.APIExpr); ok {
-		a.Contact = contact
-=======
-	if a, ok := eval.Current().(*design.APIExpr); ok {
+	if a, ok := eval.Current().(*expr.APIExpr); ok {
 		a.Title = val
->>>>>>> 59658153
-		return
-	}
-	eval.IncompatibleDSL()
-}
-
-<<<<<<< HEAD
-// License sets the API license information.
-func License(fn func()) {
-	license := new(expr.LicenseExpr)
-	if !eval.Execute(fn, license) {
-		return
-	}
-	if a, ok := eval.Current().(*expr.APIExpr); ok {
-		a.License = license
-=======
+		return
+	}
+	eval.IncompatibleDSL()
+}
+
 // Version sets the API version. It is used by the generated OpenAPI
 // specification.
 //
@@ -121,9 +84,8 @@
 //    })
 //
 func Version(ver string) {
-	if a, ok := eval.Current().(*design.APIExpr); ok {
+	if a, ok := eval.Current().(*expr.APIExpr); ok {
 		a.Version = ver
->>>>>>> 59658153
 		return
 	}
 	eval.IncompatibleDSL()
@@ -132,11 +94,7 @@
 // Docs provides external documentation URLs. It is used by the generated
 // OpenAPI specification.
 //
-<<<<<<< HEAD
-// Docs must appear in an API, Service, Method or Attribute expr.
-=======
 // Docs must appear in a API, Service, Method or Attribute expression.
->>>>>>> 59658153
 //
 // Docs takes a single argument which is the defining DSL.
 //
@@ -170,12 +128,6 @@
 	}
 }
 
-<<<<<<< HEAD
-// TermsOfService describes the API terms of services or links to them.
-func TermsOfService(terms string) {
-	if s, ok := eval.Current().(*expr.APIExpr); ok {
-		s.TermsOfService = terms
-=======
 // Contact sets the API contact information. It is used by the generated OpenAPI
 // specification.
 //
@@ -194,39 +146,17 @@
 //    })
 //
 func Contact(fn func()) {
-	contact := new(design.ContactExpr)
+	contact := new(expr.ContactExpr)
 	if !eval.Execute(fn, contact) {
 		return
 	}
-	if a, ok := eval.Current().(*design.APIExpr); ok {
+	if a, ok := eval.Current().(*expr.APIExpr); ok {
 		a.Contact = contact
->>>>>>> 59658153
-		return
-	}
-	eval.IncompatibleDSL()
-}
-
-<<<<<<< HEAD
-// Server defines an API host.
-func Server(url string, fn ...func()) {
-	if len(fn) > 1 {
-		eval.ReportError("too many arguments given to Server")
-	}
-	server := &expr.ServerExpr{URL: url}
-	if len(fn) > 0 {
-		eval.Execute(fn[0], server)
-	}
-	if url == "" {
-		eval.ReportError("Server URL cannot be empty")
-	}
-	switch e := eval.Current().(type) {
-	case *expr.APIExpr:
-		e.Servers = append(e.Servers, server)
-	case *expr.ServiceExpr:
-		e.Servers = append(e.Servers, server)
-	default:
-		eval.IncompatibleDSL()
-=======
+		return
+	}
+	eval.IncompatibleDSL()
+}
+
 // License sets the API license. It is used by the generated OpenAPI
 // specification.
 //
@@ -244,20 +174,17 @@
 //    })
 //
 func License(fn func()) {
-	license := new(design.LicenseExpr)
+	license := new(expr.LicenseExpr)
 	if !eval.Execute(fn, license) {
 		return
 	}
-	if a, ok := eval.Current().(*design.APIExpr); ok {
+	if a, ok := eval.Current().(*expr.APIExpr); ok {
 		a.License = license
 		return
->>>>>>> 59658153
-	}
-	eval.IncompatibleDSL()
-}
-
-<<<<<<< HEAD
-=======
+	}
+	eval.IncompatibleDSL()
+}
+
 // TermsOfService sets the terms of service of the API. It is used by the
 // generated OpenAPI specification.
 //
@@ -272,14 +199,13 @@
 //    })
 //
 func TermsOfService(terms string) {
-	if a, ok := eval.Current().(*design.APIExpr); ok {
+	if a, ok := eval.Current().(*expr.APIExpr); ok {
 		a.TermsOfService = terms
 		return
 	}
 	eval.IncompatibleDSL()
 }
 
->>>>>>> 59658153
 // Name sets the contact or license name.
 //
 // Name must appear in a Contact or License expression.
