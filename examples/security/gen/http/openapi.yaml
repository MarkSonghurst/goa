swagger: "2.0"
info:
  title: Security Example API
  description: This API demonstrates the use of the goa security DSL
  version: ""
host: localhost:80
consumes:
- application/json
- application/xml
- application/gob
produces:
- application/json
- application/xml
- application/gob
paths:
  /secure:
    get:
      tags:
      - secured_service
      summary: secure secured_service
      description: |-
        This action is secured with the jwt scheme

        Required security scopes:
          * `api:read`
      operationId: secured_service#secure
      parameters:
      - name: fail
        in: query
        description: Whether to force auth failure even with a valid JWT
        required: false
        type: boolean
      - name: Authorization
        in: header
        description: JWT used for authentication
        required: true
        type: string
      responses:
        "200":
          description: OK response.
          schema:
            type: string
        "401":
          description: Unauthorized response.
          schema:
            $ref: '#/definitions/secure_unauthorizedResponseBody'
        "403":
          description: Forbidden response.
          schema:
            $ref: '#/definitions/secure_invalid-scopesResponseBody'
      schemes:
      - grpc
      - http
      security:
      - jwt: []
    put:
      tags:
      - secured_service
      summary: doubly_secure secured_service
      description: |-
        This action is secured with the jwt scheme and also requires an API key query string.

        Required security scopes:
          * `api:read`
          * `api:write`
      operationId: secured_service#doubly_secure
      parameters:
      - name: k
        in: query
        description: API key
        required: true
        type: string
      - name: Authorization
        in: header
        description: JWT used for authentication
        required: true
        type: string
      responses:
        "200":
          description: OK response.
          schema:
            type: string
        "401":
          description: Unauthorized response.
          schema:
            $ref: '#/definitions/doubly_secure_unauthorizedResponseBody'
        "403":
          description: Forbidden response.
          schema:
            $ref: '#/definitions/doubly_secure_invalid-scopesResponseBody'
      schemes:
      - grpc
      - http
      security:
      - api_key: []
        jwt: []
    post:
      tags:
      - secured_service
      summary: also_doubly_secure secured_service
      description: |-
        This action is secured with the jwt scheme and an API key header or username/password and OAuth2 token.

        Required security scopes:
          * `api:read`
          * `api:write`
      operationId: secured_service#also_doubly_secure
      parameters:
      - name: k
        in: query
        description: API key
        required: false
        type: string
      - name: oauth
        in: query
        required: false
        type: string
      - name: Authorization
        in: header
        description: JWT used for authentication
        required: false
        type: string
      responses:
        "200":
          description: OK response.
          schema:
            type: string
        "401":
          description: Unauthorized response.
          schema:
            $ref: '#/definitions/also_doubly_secure_unauthorizedResponseBody'
        "403":
          description: Forbidden response.
          schema:
            $ref: '#/definitions/also_doubly_secure_invalid-scopesResponseBody'
      schemes:
      - grpc
      - http
      security:
      - api_key: []
        jwt: []
      - basic: []
        oauth2:
        - api:read
        - api:write
  /signin:
    post:
      tags:
      - secured_service
      summary: signin secured_service
      description: Creates a valid JWT after authenticating using basic_auth scheme.
      operationId: secured_service#signin
      responses:
        "200":
          description: OK response.
          schema:
            $ref: '#/definitions/signinResponseBody'
            required:
            - jwt
            - api_key
            - oauth_token
        "401":
          description: Unauthorized response.
          schema:
            $ref: '#/definitions/signin_unauthorizedResponseBody'
      schemes:
      - grpc
      - http
      security:
      - basic: []
definitions:
  also_doubly_secure_invalid-scopesResponseBody:
    title: also_doubly_secure_invalid-scopesResponseBody
    type: string
    description: Token scopes are invalid
    example: Vel sit et doloribus.
  also_doubly_secure_unauthorizedResponseBody:
    title: also_doubly_secure_unauthorizedResponseBody
    type: string
    description: Credentials are invalid
<<<<<<< HEAD
    example: Veniam quis nulla officiis id rerum.
  doubly_secure_invalid-scopesResponseBody:
    title: doubly_secure_invalid-scopesResponseBody
    type: string
    description: Token scopes are invalid
    example: Ut molestiae aut et voluptas magni.
  doubly_secure_unauthorizedResponseBody:
    title: doubly_secure_unauthorizedResponseBody
    type: string
    description: Credentials are invalid
    example: Odit quidem ut iusto.
  secure_invalid-scopesResponseBody:
    title: secure_invalid-scopesResponseBody
    type: string
    description: Token scopes are invalid
    example: Sequi rerum assumenda consequatur ut iste.
  secure_unauthorizedResponseBody:
    title: secure_unauthorizedResponseBody
    type: string
    description: Credentials are invalid
    example: Et in et sit.
  signin_unauthorizedResponseBody:
    title: signin_unauthorizedResponseBody
    type: string
    description: Credentials are invalid
    example: Quo est laudantium id officia deserunt expedita.
  signinResponseBody:
    title: signinResponseBody
    type: object
    properties:
      api_key:
        type: string
        description: API Key
        example: abcdef12345
      jwt:
        type: string
        description: JWT token
        example: eyJhbGciOiJIUzI1NiIsInR5cCI6IkpXVCJ9.eyJzdWIiOiIxMjM0NTY3ODkwIiwibmFtZSI6IkpvaG4gRG9lIiwiYWRtaW4iOnRydWV9.TJVA95OrM7E2cBab30RMHrHDcEfxjoYZgeFONFh7HgQ
      oauth_token:
        type: string
        description: OAuth2 token
        example: eyJhbGciOiJIUzI1NiIsInR5cCI6IkpXVCJ9.eyJzdWIiOiIxMjM0NTY3ODkwIiwibmFtZSI6IkpvaG4gRG9lIiwiYWRtaW4iOnRydWV9.TJVA95OrM7E2cBab30RMHrHDcEfxjoYZgeFONFh7HgQ
    example:
      api_key: abcdef12345
      jwt: eyJhbGciOiJIUzI1NiIsInR5cCI6IkpXVCJ9.eyJzdWIiOiIxMjM0NTY3ODkwIiwibmFtZSI6IkpvaG4gRG9lIiwiYWRtaW4iOnRydWV9.TJVA95OrM7E2cBab30RMHrHDcEfxjoYZgeFONFh7HgQ
      oauth_token: eyJhbGciOiJIUzI1NiIsInR5cCI6IkpXVCJ9.eyJzdWIiOiIxMjM0NTY3ODkwIiwibmFtZSI6IkpvaG4gRG9lIiwiYWRtaW4iOnRydWV9.TJVA95OrM7E2cBab30RMHrHDcEfxjoYZgeFONFh7HgQ
    required:
    - jwt
    - api_key
    - oauth_token
=======
    example: Eligendi qui recusandae officia dolores a maxime.
  DoublySecureUnauthorizedResponseBody:
    title: DoublySecureUnauthorizedResponseBody
    type: string
    description: Credentials are invalid
    example: Eveniet maxime.
  SecureUnauthorizedResponseBody:
    title: SecureUnauthorizedResponseBody
    type: string
    description: Credentials are invalid
    example: Ab vel rem.
  SigninUnauthorizedResponseBody:
    title: SigninUnauthorizedResponseBody
    type: string
    description: Credentials are invalid
    example: Et neque.
>>>>>>> 59658153
securityDefinitions:
  api_key:
    type: apiKey
    description: Secures endpoint by requiring an API key.
  basic:
    type: basic
    description: Basic authentication used to authenticate security principal during
      signin
  jwt:
    type: apiKey
    description: |-
      Secures endpoint by requiring a valid JWT token retrieved via the signin endpoint. Supports scopes "api:read" and "api:write".
      **Security Scopes**:
        * `api:read`: Read-only access
        * `api:write`: Read and write access
    name: Authorization
    in: header
  oauth2:
    type: oauth2
    description: Secures endpoint by requiring a valid OAuth2 token retrieved via
      the signin endpoint. Supports scopes "api:read" and "api:write".
    flow: accessCode
    authorizationUrl: /authorization
    tokenUrl: /token
    scopes:
      api:read: Read-only access
      api:write: Read and write access
externalDocs:
  description: Security example README
  url: https://github.com/goadesign/goa/tree/master/example/security/README.md<|MERGE_RESOLUTION|>--- conflicted
+++ resolved
@@ -178,58 +178,6 @@
     title: also_doubly_secure_unauthorizedResponseBody
     type: string
     description: Credentials are invalid
-<<<<<<< HEAD
-    example: Veniam quis nulla officiis id rerum.
-  doubly_secure_invalid-scopesResponseBody:
-    title: doubly_secure_invalid-scopesResponseBody
-    type: string
-    description: Token scopes are invalid
-    example: Ut molestiae aut et voluptas magni.
-  doubly_secure_unauthorizedResponseBody:
-    title: doubly_secure_unauthorizedResponseBody
-    type: string
-    description: Credentials are invalid
-    example: Odit quidem ut iusto.
-  secure_invalid-scopesResponseBody:
-    title: secure_invalid-scopesResponseBody
-    type: string
-    description: Token scopes are invalid
-    example: Sequi rerum assumenda consequatur ut iste.
-  secure_unauthorizedResponseBody:
-    title: secure_unauthorizedResponseBody
-    type: string
-    description: Credentials are invalid
-    example: Et in et sit.
-  signin_unauthorizedResponseBody:
-    title: signin_unauthorizedResponseBody
-    type: string
-    description: Credentials are invalid
-    example: Quo est laudantium id officia deserunt expedita.
-  signinResponseBody:
-    title: signinResponseBody
-    type: object
-    properties:
-      api_key:
-        type: string
-        description: API Key
-        example: abcdef12345
-      jwt:
-        type: string
-        description: JWT token
-        example: eyJhbGciOiJIUzI1NiIsInR5cCI6IkpXVCJ9.eyJzdWIiOiIxMjM0NTY3ODkwIiwibmFtZSI6IkpvaG4gRG9lIiwiYWRtaW4iOnRydWV9.TJVA95OrM7E2cBab30RMHrHDcEfxjoYZgeFONFh7HgQ
-      oauth_token:
-        type: string
-        description: OAuth2 token
-        example: eyJhbGciOiJIUzI1NiIsInR5cCI6IkpXVCJ9.eyJzdWIiOiIxMjM0NTY3ODkwIiwibmFtZSI6IkpvaG4gRG9lIiwiYWRtaW4iOnRydWV9.TJVA95OrM7E2cBab30RMHrHDcEfxjoYZgeFONFh7HgQ
-    example:
-      api_key: abcdef12345
-      jwt: eyJhbGciOiJIUzI1NiIsInR5cCI6IkpXVCJ9.eyJzdWIiOiIxMjM0NTY3ODkwIiwibmFtZSI6IkpvaG4gRG9lIiwiYWRtaW4iOnRydWV9.TJVA95OrM7E2cBab30RMHrHDcEfxjoYZgeFONFh7HgQ
-      oauth_token: eyJhbGciOiJIUzI1NiIsInR5cCI6IkpXVCJ9.eyJzdWIiOiIxMjM0NTY3ODkwIiwibmFtZSI6IkpvaG4gRG9lIiwiYWRtaW4iOnRydWV9.TJVA95OrM7E2cBab30RMHrHDcEfxjoYZgeFONFh7HgQ
-    required:
-    - jwt
-    - api_key
-    - oauth_token
-=======
     example: Eligendi qui recusandae officia dolores a maxime.
   DoublySecureUnauthorizedResponseBody:
     title: DoublySecureUnauthorizedResponseBody
@@ -246,7 +194,6 @@
     type: string
     description: Credentials are invalid
     example: Et neque.
->>>>>>> 59658153
 securityDefinitions:
   api_key:
     type: apiKey
